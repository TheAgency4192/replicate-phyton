name: Release

on:
  push:
    tags: ["*"]

jobs:
  release:
    runs-on: ubuntu-latest

    name: "Publish to PyPI"
    permissions:
      id-token: write # IMPORTANT: this permission is mandatory for trusted publishing

    steps:
      - uses: actions/checkout@v3
      - uses: actions/setup-python@v3
        with:
          python-version: "3.10"
      - name: Install pypa/build
        run: python -m pip install build --user
      - name: Build a package
<<<<<<< HEAD
        run: >-
          python -m
          build
          --sdist
          --outdir dist/
          .
      - name: Publish package distributions to PyPI
        uses: pypa/gh-action-pypi-publish@release/v1
=======
        run: python -m build
      - name: Publish distribution 📦 to PyPI
        uses: pypa/gh-action-pypi-publish@release/v1
        with:
          password: ${{ secrets.PYPI_API_TOKEN }}
>>>>>>> cc1c7678
<|MERGE_RESOLUTION|>--- conflicted
+++ resolved
@@ -20,19 +20,6 @@
       - name: Install pypa/build
         run: python -m pip install build --user
       - name: Build a package
-<<<<<<< HEAD
-        run: >-
-          python -m
-          build
-          --sdist
-          --outdir dist/
-          .
-      - name: Publish package distributions to PyPI
-        uses: pypa/gh-action-pypi-publish@release/v1
-=======
         run: python -m build
       - name: Publish distribution 📦 to PyPI
-        uses: pypa/gh-action-pypi-publish@release/v1
-        with:
-          password: ${{ secrets.PYPI_API_TOKEN }}
->>>>>>> cc1c7678
+        uses: pypa/gh-action-pypi-publish@release/v1