--- conflicted
+++ resolved
@@ -26,21 +26,9 @@
         self.httpx_transport = httpx.AsyncHTTPTransport(retries=max_retries)
 
         # TODO: make thread safe
-<<<<<<< HEAD
-        self.session = requests.Session()
-
-        # Gracefully retry requests
-        # This is primarily for when iterating through predict(), where if an exception is thrown, the client
-        # has no way of restarting the iterator.
-        # We might just want to enable retry logic for iterators, but for now this is a blunt instrument to
-        # make this reliable.
-        retries = Retry(
-            total=max_retries,
-=======
         self.read_session = requests.Session()
         read_retries = Retry(
             total=5,
->>>>>>> 8f19be4c
             backoff_factor=2,
             # Only retry 500s on GET so we don't unintionally mutute data
             method_whitelist=["GET"],
